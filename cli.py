--- conflicted
+++ resolved
@@ -78,6 +78,7 @@
 
 
 @click.group()
+# @click.option('-n/-not-name', help='print or not name')
 @click.option('-c/-not-category', help='print or not category')
 @click.option('-u/-not-url', help='print or not url')
 @click.option("--db", default=FILE_DB, required=False, hidden=True)
@@ -119,7 +120,7 @@
             'category': c,
             'url': u
         },
-        'DB' : db,
+        'DB': db,
     }
 
 
@@ -168,13 +169,9 @@
         log_and_print(f'User named "{new_username}" already exists '
                       f'and no new password is given', level=ERROR)
     else:
-<<<<<<< HEAD
-        manager_obj.user_obj.update_user(db, password, new_username, new_password)
+        manager_obj.user_obj.update_user(ctx.obj['DB'], password, new_username, new_password)
         log_and_print(f'User "{user}" updated. New username is "{new_username}"',
                       level=INFO)
-=======
-        manager_obj.user_obj.update_user(ctx.obj['DB'], password, new_username, new_password)
->>>>>>> 8323e840
 
 
 @cli.command()
