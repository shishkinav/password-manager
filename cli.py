--- conflicted
+++ resolved
@@ -239,21 +239,8 @@
     """
     manager_obj = SQLAlchemyManager(db, user)
 
-<<<<<<< HEAD
-    if not manager_obj.user_obj.check_user():
-        log_and_print(f'User named "{user}" not exists', level=ERROR)
-        return
-    elif not manager_obj.user_obj.check_user_password(password):
-        log_and_print(f'Incorrect password for user named "{user}"', level=ERROR)
-        return
-
     if validate_login(manager_obj.unit_obj, login, name):
         pyperclip.copy(manager_obj.unit_obj.get_password(user, password, login, name))
-=======
-    if manager_obj.unit_obj.check_login(login, name):
-        pyperclip.copy(manager_obj.unit_obj
-                       .get_password(user, password, login, name))
->>>>>>> 364f00e8
         log_and_print(f'Password is placed on the clipboard', level=INFO)
 
 
@@ -269,18 +256,7 @@
     """
     manager_obj = SQLAlchemyManager(db, user)
 
-<<<<<<< HEAD
-    if not manager_obj.user_obj.check_user():
-        log_and_print(f'User named "{user}" not exists', level=ERROR)
-        return
-    elif not manager_obj.user_obj.check_user_password(password):
-        log_and_print(f'Incorrect password for user named "{user}"', level=ERROR)
-        return
-
     if validate_login(manager_obj.unit_obj, login, name):
-=======
-    if manager_obj.unit_obj.check_login(login, name):
->>>>>>> 364f00e8
         manager_obj.unit_obj.delete_unit(login, name)
         log_and_print(f'Login "{login}" deleted', level=INFO)
 
@@ -302,21 +278,7 @@
     """
     manager_obj = SQLAlchemyManager(db, user)
 
-<<<<<<< HEAD
-    if not manager_obj.user_obj.check_user():
-        log_and_print(f'User named "{user}" not exists', level=ERROR)
-        return
-    elif not manager_obj.user_obj.check_user_password(password):
-        log_and_print(f'Incorrect password for user named "{user}"', level=ERROR)
-        return
-
     if validate_login(manager_obj.unit_obj, login, name, need_exists=False):
-=======
-    if manager_obj.unit_obj.check_login(login, name):
-        log_and_print(f'login "{login}" with "{name}"'
-                      f' name already exists', level=ERROR)
-    else:
->>>>>>> 364f00e8
         category = 'default' if category is None else category
         manager_obj.unit_obj.add_unit(user, password, login, password_for_login, name, category, url)
         log_and_print(f'Login "{login}" added', level=INFO)
